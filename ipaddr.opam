opam-version: "2.0"
maintainer: "anil@recoil.org"
authors: ["David Sheets" "Anil Madhavapeddy" "Hugo Heuzard"]
synopsis: "A library for manipulation of IP (and MAC) address representations"
description: """
Features:
 * Depends only on sexplib (conditionalization under consideration)
 * oUnit-based tests
 * IPv4 and IPv6 support
 * IPv4 and IPv6 CIDR prefix support
 * IPv4 and IPv6 [CIDR-scoped address](http://tools.ietf.org/html/rfc4291#section-2.3) support
 * `Ipaddr.V4` and `Ipaddr.V4.Prefix` modules are `Map.OrderedType`
 * `Ipaddr.V6` and `Ipaddr.V6.Prefix` modules are `Map.OrderedType`
 * `Ipaddr` and `Ipaddr.Prefix` modules are `Map.OrderedType`
 * `Ipaddr_unix` in findlib subpackage `ipaddr.unix` provides compatibility with the standard library `Unix` module
 * `Ipaddr_top` in findlib subpackage `ipaddr.top` provides top-level pretty printers (requires compiler-libs default since OCaml 4.0)
 * IP address scope classification
 * IPv4-mapped addresses in IPv6 (::ffff:0:0/96) are an embedding of IPv4
 * MAC-48 (Ethernet) address support
 * `Macaddr` is a `Map.OrderedType`
 * All types have sexplib serializers/deserializers
"""

license: "ISC"
tags: ["org:mirage" "org:xapi-project"]
homepage: "https://github.com/mirage/ocaml-ipaddr"
doc: "https://mirage.github.io/ocaml-ipaddr/"
bug-reports: "https://github.com/mirage/ocaml-ipaddr/issues"
depends: [
  "ocaml" {>= "4.04.0"}
  "dune" {build}
  "macaddr"
<<<<<<< HEAD
  "sexplib0"
  "domain-name" {>= "0.3.0"}
=======
>>>>>>> b47ec92e
  "ounit" {with-test}
  "ppx_sexp_conv" {with-test & >= "v0.9.0"}
]
build: [
  ["dune" "subst"] {pinned}
  ["dune" "build" "-p" name "-j" jobs]
  ["dune" "runtest" "-p" name "-j" jobs] {with-test}
]
dev-repo: "git+https://github.com/mirage/ocaml-ipaddr.git"<|MERGE_RESOLUTION|>--- conflicted
+++ resolved
@@ -30,11 +30,8 @@
   "ocaml" {>= "4.04.0"}
   "dune" {build}
   "macaddr"
-<<<<<<< HEAD
   "sexplib0"
   "domain-name" {>= "0.3.0"}
-=======
->>>>>>> b47ec92e
   "ounit" {with-test}
   "ppx_sexp_conv" {with-test & >= "v0.9.0"}
 ]
